--- conflicted
+++ resolved
@@ -297,13 +297,8 @@
         let pedersen_generator = PedersenGenerator::<Tom256k1>::new(&mut rng);
         let n = 1024_u32;
         let mut ring = Vec::<Scalar<Tom256k1>>::with_capacity(n as usize);
-<<<<<<< HEAD
         for i in 0..n {
             ring.push(Scalar::new(U256::from_u32(i)));
-=======
-        for _ in 0..n {
-            ring.push(Scalar::new(U256::from_u32(n)));
->>>>>>> 3f8dbbeb
         }
         let index = 452_usize;
         let commitment_to_key = pedersen_generator.commit(&mut rng, ring[index]);
