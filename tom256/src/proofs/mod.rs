mod equality;
<<<<<<< HEAD
mod membership;
=======
mod exp;
>>>>>>> 7972b1a1
mod multiplication;
mod point_add;
mod utils;

pub use membership::MembershipProof;
pub use point_add::PointAddProof;<|MERGE_RESOLUTION|>--- conflicted
+++ resolved
@@ -1,12 +1,9 @@
 mod equality;
-<<<<<<< HEAD
+//mod exp;
 mod membership;
-=======
-mod exp;
->>>>>>> 7972b1a1
 mod multiplication;
 mod point_add;
 mod utils;
 
-pub use membership::MembershipProof;
-pub use point_add::PointAddProof;+//pub use exp::ExpProof;
+pub use membership::MembershipProof;