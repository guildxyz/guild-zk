--- conflicted
+++ resolved
@@ -51,11 +51,7 @@
 use wasm_bindgen::prelude::*;
 #[wasm_bindgen]
 pub fn wasm_build_test(bignum: String) -> String {
-<<<<<<< HEAD
-    let parsed = u32::from_str_radix(&bignum, 16).unwrap_or_else(|_| 0xe2);
-=======
     let parsed = u32::from_str_radix(&bignum, 16).unwrap_or(0xe2);
->>>>>>> 983c881e
     let mut rng = rand_core::OsRng;
     let p = pedersen::PedersenGenerator::<Tom256k1>::new(&mut rng);
     let s = arithmetic::Scalar::new(U256::from_u32(parsed));
