--- conflicted
+++ resolved
@@ -24,16 +24,6 @@
           override: true
           profile: minimal
 
-<<<<<<< HEAD
-      - uses: actions/checkout@v2     
- 
-=======
-      - uses: actions/checkout@v2
-      - name: Install dependencies
-        run: |
-          cargo install wasm-pack
-
->>>>>>> fa4c818a
       - name: build
         run: cargo build --color=always --all-targets --all-features
 
@@ -55,15 +45,13 @@
           override: true
           profile: minimal
 
-      - uses: actions/checkout@v2     
+      - uses: actions/checkout@v2
 
       - name: Install dependencies
-        run: |
-          cargo install wasm-pack
+        run: cargo install wasm-pack
 
       - name: test-ecdsa
         run: |
-<<<<<<< HEAD
           cd agora-zkp-ecdsa
           wasm-pack build --target nodejs
           cd wasm-test
@@ -76,8 +64,4 @@
           wasm-pack build --target nodejs
           cd wasm-test
           npm install -g ts-node
-          ts-node index.ts
-=======
-          cd tom256
-          wasm-pack build
->>>>>>> fa4c818a
+          ts-node index.ts